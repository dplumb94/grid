--- conflicted
+++ resolved
@@ -30,11 +30,8 @@
     java_sdk
     javascript_sdk
     python_sdk
-<<<<<<< HEAD
     track_and_trade
-=======
     rust_sdk
->>>>>>> 05741c07
     seth
     integration
 "
